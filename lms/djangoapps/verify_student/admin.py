# encoding: utf-8
"""
Admin site configurations for verify_student.
"""

from django.contrib import admin

from lms.djangoapps.verify_student.models import SoftwareSecurePhotoVerification, SSOVerification


@admin.register(SoftwareSecurePhotoVerification)
class SoftwareSecurePhotoVerificationAdmin(admin.ModelAdmin):
    """
    Admin for the SoftwareSecurePhotoVerification table.
    """
    list_display = ('id', 'user', 'status', 'receipt_id', 'submitted_at', 'updated_at',)
    raw_id_fields = ('user', 'reviewing_user', 'copy_id_photo_from',)
    search_fields = ('receipt_id', 'user__username',)


@admin.register(SSOVerification)
class SSOVerificationAdmin(admin.ModelAdmin):
    """
    Admin for the SSOVerification table.
    """
    list_display = ('id', 'user', 'status', 'identity_provider_slug', 'created_at', 'updated_at')
    readonly_fields = ('user', 'identity_provider_slug', 'identity_provider_type')
<<<<<<< HEAD
    raw_id_fields = ('user')
=======
    raw_id_fields = ('user',)
>>>>>>> 6f735fbb
    search_fields = ('user__username', 'identity_provider_slug')<|MERGE_RESOLUTION|>--- conflicted
+++ resolved
@@ -25,9 +25,5 @@
     """
     list_display = ('id', 'user', 'status', 'identity_provider_slug', 'created_at', 'updated_at')
     readonly_fields = ('user', 'identity_provider_slug', 'identity_provider_type')
-<<<<<<< HEAD
-    raw_id_fields = ('user')
-=======
     raw_id_fields = ('user',)
->>>>>>> 6f735fbb
     search_fields = ('user__username', 'identity_provider_slug')