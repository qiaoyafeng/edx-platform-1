--- conflicted
+++ resolved
@@ -1,7 +1,3 @@
-<<<<<<< HEAD
-from .utils import get_course_location_for_item, get_lms_link_for_item, \
-    compute_unit_state, get_date_display, UnitState
-=======
 from util.json_request import expect_json
 import json
 import logging
@@ -15,26 +11,15 @@
 from uuid import uuid4
 from path import path
 
->>>>>>> c3d7c466
 # to install PIL on MacOSX: 'easy_install http://dist.repoze.org/PIL-1.1.6.tar.gz'
 from PIL import Image
-from auth.authz import INSTRUCTOR_ROLE_NAME, STAFF_ROLE_NAME, \
-    create_all_course_groups, get_user_by_email, add_user_to_course_group, \
-    remove_user_from_course_group, is_user_in_course_group_role, \
-    get_users_in_course_group_by_role
-from cache_toolbox.core import del_cached_content
-from collections import defaultdict
-from datetime import datetime
-from django.conf import settings
+
+from django.http import HttpResponse, Http404, HttpResponseBadRequest, HttpResponseForbidden
 from django.contrib.auth.decorators import login_required
+from django.core.exceptions import PermissionDenied
 from django.core.context_processors import csrf
-from django.core.exceptions import PermissionDenied
+from django_future.csrf import ensure_csrf_cookie
 from django.core.urlresolvers import reverse
-<<<<<<< HEAD
-from django.http import HttpResponse, Http404, HttpResponseBadRequest, \
-    HttpResponseForbidden
-from django_future.csrf import ensure_csrf_cookie
-=======
 from django.conf import settings
 
 from xmodule.modulestore import Location
@@ -43,42 +28,11 @@
 from xmodule.error_module import ErrorDescriptor
 from xmodule.errortracker import exc_info_to_str
 from static_replace import replace_urls
->>>>>>> c3d7c466
 from external_auth.views import ssl_login_shortcut
-from functools import partial
+
 from mitxmako.shortcuts import render_to_response, render_to_string
-from path import path
-from static_replace import replace_urls
-from util.json_request import expect_json
-from uuid import uuid4
-from xmodule.contentstore.content import StaticContent
-from xmodule.contentstore.django import contentstore
-from xmodule.error_module import ErrorDescriptor
-from xmodule.errortracker import exc_info_to_str
-from xmodule.exceptions import NotFoundError
-from xmodule.modulestore import Location
 from xmodule.modulestore.django import modulestore
-from xmodule.modulestore.exceptions import ItemNotFoundError
-from xmodule.modulestore.xml_importer import import_from_xml
-from xmodule.timeparse import stringify_time
-from xmodule.x_module import ModuleSystem
 from xmodule_modifiers import replace_static_urls, wrap_xmodule
-<<<<<<< HEAD
-import json
-import logging
-import os
-import shutil
-import sys
-import tarfile
-import time
-from contentstore import course_info_model
-from contentstore.utils import get_modulestore
-from cms.djangoapps.models.settings.course_details import CourseDetails,\
-    CourseSettingsEncoder
-from cms.djangoapps.models.settings.course_grading import CourseGradingModel
-
-# to install PIL on MacOSX: 'easy_install http://dist.repoze.org/PIL-1.1.6.tar.gz'
-=======
 from xmodule.exceptions import NotFoundError
 from functools import partial
 
@@ -96,7 +50,12 @@
 from cache_toolbox.core import del_cached_content
 from xmodule.timeparse import stringify_time
 from contentstore.module_info_model import get_module_info, set_module_info
->>>>>>> c3d7c466
+from cms.djangoapps.models.settings.course_details import CourseDetails,\
+    CourseSettingsEncoder
+from cms.djangoapps.models.settings.course_grading import CourseGradingModel
+from cms.djangoapps.contentstore.utils import get_modulestore
+
+# to install PIL on MacOSX: 'easy_install http://dist.repoze.org/PIL-1.1.6.tar.gz'
 
 log = logging.getLogger(__name__)
 
@@ -534,7 +493,7 @@
             module,
             "xmodule_display.html",
         )
-
+        
     module.get_html = replace_static_urls(
         module.get_html,
         module.metadata.get('data_dir', module.location.course),
@@ -961,12 +920,8 @@
         'active_tab': 'courseinfo-tab',
         'context_course': course_module,
         'url_base' : "/" + org + "/" + course + "/",
-<<<<<<< HEAD
-        'course_updates' : json.dumps(course_info_model.get_course_updates(location))
-=======
         'course_updates' : json.dumps(get_course_updates(location)),
         'handouts_location': Location(['i4x', org, course, 'course_info', 'handouts']).url()
->>>>>>> c3d7c466
     })
         
 @expect_json
@@ -989,14 +944,38 @@
         real_method = request.method
         
     if request.method == 'GET':
-<<<<<<< HEAD
-        return HttpResponse(json.dumps(course_info_model.get_course_updates(location)), mimetype="application/json")
+        return HttpResponse(json.dumps(get_course_updates(location)), mimetype="application/json")
     elif real_method == 'POST':
-        return HttpResponse(json.dumps(course_info_model.update_course_updates(location, request.POST, provided_id)), mimetype="application/json")
+        # new instance (unless django makes PUT a POST): updates are coming as POST. Not sure why.
+        return HttpResponse(json.dumps(update_course_updates(location, request.POST, provided_id)), mimetype="application/json")
     elif real_method == 'PUT':
-        return HttpResponse(json.dumps(course_info_model.update_course_updates(location, request.POST, provided_id)), mimetype="application/json")
-    elif real_method == 'DELETE':  
-        return HttpResponse(json.dumps(course_info_model.delete_course_update(location, request.POST, provided_id)), mimetype="application/json")
+        return HttpResponse(json.dumps(update_course_updates(location, request.POST, provided_id)), mimetype="application/json")
+    elif real_method == 'DELETE':  # coming as POST need to pull from Request Header X-HTTP-Method-Override    DELETE
+        return HttpResponse(json.dumps(delete_course_update(location, request.POST, provided_id)), mimetype="application/json")
+
+
+@expect_json
+@login_required
+@ensure_csrf_cookie
+def module_info(request, module_location):
+    location = Location(module_location)
+
+    # NB: we're setting Backbone.emulateHTTP to true on the client so everything comes as a post!!!
+    if request.method == 'POST' and 'HTTP_X_HTTP_METHOD_OVERRIDE' in request.META:
+        real_method = request.META['HTTP_X_HTTP_METHOD_OVERRIDE']
+    else:
+        real_method = request.method    
+    
+    # check that logged in user has permissions to this item
+    if not has_access(request.user, location):
+        raise PermissionDenied()    
+
+    if real_method == 'GET':
+        return HttpResponse(json.dumps(get_module_info(get_modulestore(location), location)), mimetype="application/json")
+    elif real_method == 'POST' or real_method == 'PUT':
+        return HttpResponse(json.dumps(set_module_info(get_modulestore(location), location, request.POST)), mimetype="application/json")
+    else:
+        return HttpResponseBadRequest
 
 @login_required
 @ensure_csrf_cookie
@@ -1072,40 +1051,6 @@
     elif request.method == 'POST': # post or put, doesn't matter.
         return HttpResponse(json.dumps(CourseGradingModel.update_grader_from_json(Location(['i4x', org, course, 'course',name]), request.POST)),
                             mimetype="application/json")
-=======
-        return HttpResponse(json.dumps(get_course_updates(location)), mimetype="application/json")
-    elif real_method == 'POST':
-        # new instance (unless django makes PUT a POST): updates are coming as POST. Not sure why.
-        return HttpResponse(json.dumps(update_course_updates(location, request.POST, provided_id)), mimetype="application/json")
-    elif real_method == 'PUT':
-        return HttpResponse(json.dumps(update_course_updates(location, request.POST, provided_id)), mimetype="application/json")
-    elif real_method == 'DELETE':  # coming as POST need to pull from Request Header X-HTTP-Method-Override    DELETE
-        return HttpResponse(json.dumps(delete_course_update(location, request.POST, provided_id)), mimetype="application/json")
-
-
-@expect_json
-@login_required
-@ensure_csrf_cookie
-def module_info(request, module_location):
-    location = Location(module_location)
-
-    # NB: we're setting Backbone.emulateHTTP to true on the client so everything comes as a post!!!
-    if request.method == 'POST' and 'HTTP_X_HTTP_METHOD_OVERRIDE' in request.META:
-        real_method = request.META['HTTP_X_HTTP_METHOD_OVERRIDE']
-    else:
-        real_method = request.method    
-    
-    # check that logged in user has permissions to this item
-    if not has_access(request.user, location):
-        raise PermissionDenied()    
-
-    if real_method == 'GET':
-        return HttpResponse(json.dumps(get_module_info(_modulestore(location), location)), mimetype="application/json")
-    elif real_method == 'POST' or real_method == 'PUT':
-        return HttpResponse(json.dumps(set_module_info(_modulestore(location), location, request.POST)), mimetype="application/json")
-    else:
-        raise Http400
->>>>>>> c3d7c466
 
 
 @login_required
